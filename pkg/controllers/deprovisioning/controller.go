--- conflicted
+++ resolved
@@ -46,18 +46,6 @@
 
 // Controller is the deprovisioning controller.
 type Controller struct {
-<<<<<<< HEAD
-	kubeClient             client.Client
-	cluster                *state.Cluster
-	provisioner            *provisioning.Provisioner
-	recorder               events.Recorder
-	clock                  clock.Clock
-	cloudProvider          cloudprovider.CloudProvider
-	emptiness              *Emptiness
-	consolidation          *Consolidation
-	drift                  *Drift
-	lastConsolidationState int64
-=======
 	kubeClient              client.Client
 	cluster                 *state.Cluster
 	provisioner             *provisioning.Provisioner
@@ -69,7 +57,7 @@
 	singleNodeConsolidation *SingleNodeConsolidation
 	multiNodeConsolidation  *MultiNodeConsolidation
 	emptyNodeConsolidation  *EmptyNodeConsolidation
->>>>>>> 604edd17
+	drift                   *Drift
 }
 
 // pollingPeriod that we inspect cluster to look for opportunities to deprovision
@@ -90,32 +78,6 @@
 func NewController(clk clock.Clock, kubeClient client.Client, provisioner *provisioning.Provisioner,
 	cp cloudprovider.CloudProvider, recorder events.Recorder, cluster *state.Cluster) *Controller {
 	return &Controller{
-<<<<<<< HEAD
-		clock:         clk,
-		kubeClient:    kubeClient,
-		cluster:       cluster,
-		provisioner:   provisioner,
-		recorder:      recorder,
-		cloudProvider: cp,
-		emptiness: &Emptiness{
-			kubeClient: kubeClient,
-			clock:      clk,
-			cluster:    cluster,
-		},
-		drift: &Drift{
-			kubeClient: kubeClient,
-			clock:      clk,
-			cluster:    cluster,
-		},
-		consolidation: &Consolidation{
-			clock:         clk,
-			kubeClient:    kubeClient,
-			cluster:       cluster,
-			provisioner:   provisioner,
-			recorder:      recorder,
-			cloudProvider: cp,
-		},
-=======
 		clock:                   clk,
 		kubeClient:              kubeClient,
 		cluster:                 cluster,
@@ -127,7 +89,7 @@
 		emptyNodeConsolidation:  NewEmptyNodeConsolidation(clk, cluster, kubeClient, provisioner, cp),
 		multiNodeConsolidation:  NewMultiNodeConsolidation(clk, cluster, kubeClient, provisioner, cp),
 		singleNodeConsolidation: NewSingleNodeConsolidation(clk, cluster, kubeClient, provisioner, cp),
->>>>>>> 604edd17
+		drift: 					 NewDrift(clk, kubeClient, cluster),
 	}
 }
 
@@ -184,10 +146,6 @@
 		// Delete any remaining empty nodes as there is zero cost in terms of dirsuption.  Emptiness and
 		// emptyNodeConsolidation are mutually exclusive, only one of these will operate
 		c.emptiness,
-<<<<<<< HEAD
-		c.consolidation,
-		c.drift,
-=======
 		c.emptyNodeConsolidation,
 
 		// Attempt to identify multiple nodes that we can consolidate simultaneously to reduce pod churn
@@ -195,7 +153,7 @@
 
 		// And finally fall back our single node consolidation to further reduce cluster cost.
 		c.singleNodeConsolidation,
->>>>>>> 604edd17
+		c.drift,
 	} {
 		candidates, err := candidateNodes(ctx, c.cluster, c.kubeClient, c.clock, c.cloudProvider, d.ShouldDeprovision)
 		if err != nil {
